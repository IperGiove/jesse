import math
from decimal import Decimal
from typing import Union

import jesse.helpers as jh
import numpy as np
import pandas as pd


def anchor_timeframe(timeframe: str) -> str:
    """
    Returns the anchor timeframe. Useful for writing
    dynamic strategies using multiple timeframes.

    :param timeframe: str
    :return: str
    """
    from jesse.enums import timeframes

    dic = {
        timeframes.MINUTE_1: timeframes.MINUTE_5,
        timeframes.MINUTE_3: timeframes.MINUTE_15,
        timeframes.MINUTE_5: timeframes.MINUTE_30,
        timeframes.MINUTE_15: timeframes.HOUR_2,
        timeframes.MINUTE_30: timeframes.HOUR_3,
        timeframes.HOUR_1: timeframes.HOUR_4,
        timeframes.HOUR_2: timeframes.HOUR_6,
        timeframes.HOUR_3: timeframes.DAY_1,
        timeframes.HOUR_4: timeframes.DAY_1,
        timeframes.HOUR_6: timeframes.DAY_1,
        timeframes.HOUR_8: timeframes.DAY_1,
    }

    return dic[timeframe]


def crossed(series1: np.array, series2: Union[float, int, np.array], direction=None, sequential=False) -> bool:
    """
    Helper for detecion of crosses

    :param series1: np.array
    :param series2: float, int, np.array
    :param direction: str - default: None - above or below

    :return: bool
    """
    series1 = pd.Series(series1)

    series2 = pd.Series(index=series1.index, data=series2)

    if sequential:

        if direction is None or direction == "above":
            cross_above = pd.Series((series1 > series2) & (series1.shift(1) <= series2.shift(1)))

        if direction is None or direction == "below":
            cross_below = pd.Series((series1 < series2) & (series1.shift(1) >= series2.shift(1)))

        if direction is None:
            cross_any = cross_above | cross_below
            return cross_any.to_numpy()

        if direction == "above":
            return cross_above.to_numpy()
        else:
            return cross_below.to_numpy()
    else:
        if direction is None or direction == "above":
            cross_above = series1.iloc[-2] <= series2.iloc[-2] and series1.iloc[-1] > series2.iloc[-1]
        if direction is None or direction == "below":
            cross_below = series1.iloc[-2] >= series2.iloc[-2] and series1.iloc[-1] < series2.iloc[-1]

        if direction is None:
            return cross_above or cross_below

        if direction == "above":
            return cross_above
        else:
            return cross_below


def estimate_risk(entry_price, stop_price) -> float:
    """
    estimates the risk per share

    :param entry_price: float
    :param stop_price: float
    :return: float
    """
    if math.isnan(entry_price) or math.isnan(stop_price):
        raise TypeError()

    return abs(entry_price - stop_price)


def limit_stop_loss(entry_price, stop_price, trade_type, max_allowed_risk_percentage) -> float:
    """
    Limits the stop-loss price according to the max allowed risk percentage.
    (How many percent you're OK with the price going against your position)

    :param entry_price:
    :param stop_price:
    :param trade_type:
    :param max_allowed_risk_percentage:
    :return: float
    """
    risk = abs(entry_price - stop_price)
    max_allowed_risk = entry_price * (max_allowed_risk_percentage / 100)
    risk = min(risk, max_allowed_risk)
    return (entry_price - risk) if trade_type == 'long' else (entry_price + risk)


def numpy_candles_to_dataframe(candles: np.ndarray, name_date="date", name_open="open", name_high="high",
                               name_low="low", name_close="close", name_volume="volume") -> pd.DataFrame:
    """

    :param candles:
    :param name_date:
    :param name_open:
    :param name_high:
    :param name_low:
    :param name_close:
    :param name_volume:
    :return:
    """
    columns = [name_date, name_open, name_close, name_high, name_low, name_volume]
    df = pd.DataFrame(data=candles, index=pd.to_datetime(candles[:, 0], unit="ms"), columns=columns)
    df[name_date] = pd.to_datetime(df.index, unit="ms")
    return df


def qty_to_size(qty, price) -> float:
    """
    converts quantity to position-size
    example: requesting 2 shares at the price of %50 would return $100

    :param qty: float
    :param price: float
    :return: float
    """
    if math.isnan(qty) or math.isnan(price):
        raise TypeError()

    return qty * price


def risk_to_qty(capital, risk_per_capital, entry_price, stop_loss_price, fee_rate=0) -> float:
    """
    a risk management tool to quickly get the qty based on risk percentage

    :param capital:
    :param risk_per_capital:
    :param entry_price:
    :param stop_loss_price:
    :param fee_rate:
    :return: float
    """
    risk_per_qty = abs(entry_price - stop_loss_price)
    size = risk_to_size(capital, risk_per_capital, risk_per_qty, entry_price)

    if fee_rate != 0:
        size = size * (1 - fee_rate * 3)

    return size_to_qty(size, entry_price, fee_rate=fee_rate)


def risk_to_size(capital_size, risk_percentage, risk_per_qty, entry_price) -> float:
    """
    calculates the size of the position based on the amount of risk percentage you're willing to take
    example: round(risk_to_size(10000, 1, 0.7, 8.6)) == 1229

    :param capital_size:
    :param risk_percentage:
    :param risk_per_qty:
    :param entry_price:
    :return: float
    """
    if risk_per_qty == 0:
        raise ValueError('risk cannot be zero')

    risk_percentage /= 100
    temp_size = ((risk_percentage * capital_size) / risk_per_qty) * entry_price
    return min(temp_size, capital_size)


def size_to_qty(position_size, entry_price, precision: int = 3, fee_rate: float = 0) -> float:
    """
    converts position-size to quantity
    example: requesting $100 at the entry_price of %50 would return 2

    :param position_size: float
    :param entry_price: float
    :param precision: int
    :param fee_rate:
    :return: float
    """
    if math.isnan(position_size) or math.isnan(entry_price):
        raise TypeError()

    if fee_rate != 0:
        position_size = position_size * (1 - fee_rate * 3)

    return jh.floor_with_precision(position_size / entry_price, precision)


def subtract_floats(float1: float, float2: float) -> float:
    """
    Subtracts two floats without the rounding issue in Python

    :param float1: float
    :param float2: float

    :return: float
    """
    return float(Decimal(str(float1)) - Decimal(str(float2)))


def sum_floats(float1: float, float2: float) -> float:
    """
    Sums two floats without the rounding issue in Python

    :param float1: float
    :param float2: float

    :return: float
    """
    return float(Decimal(str(float1)) + Decimal(str(float2)))


<<<<<<< HEAD
def dd(msg):
    print(msg)
    jh.terminate_app()
=======
def strictly_increasing(series: np.array, lookback: int) -> bool:
    a = series[-lookback:]
    diff = np.diff(a)
    return np.all(diff > 0)


def strictly_decreasing(series: np.array, lookback: int) -> bool:
    a = series[-lookback:]
    diff = np.diff(a)
    return np.all(diff < 0)

def streaks(series: np.array) -> np.array:
    arr = np.diff(series)
    pos = np.clip(arr, 0, 1).astype(bool).cumsum()
    neg = np.clip(arr, -1, 0).astype(bool).cumsum()
    streak = np.where(arr >= 0, pos - np.maximum.accumulate(np.where(arr <= 0, pos, 0)),
                      -neg + np.maximum.accumulate(np.where(arr >= 0, neg, 0)))

    res = np.concatenate((np.full((series.shape[0] - streak.shape[0]), np.nan), streak))
    return res
>>>>>>> 1fd01b73
<|MERGE_RESOLUTION|>--- conflicted
+++ resolved
@@ -227,11 +227,6 @@
     return float(Decimal(str(float1)) + Decimal(str(float2)))
 
 
-<<<<<<< HEAD
-def dd(msg):
-    print(msg)
-    jh.terminate_app()
-=======
 def strictly_increasing(series: np.array, lookback: int) -> bool:
     a = series[-lookback:]
     diff = np.diff(a)
@@ -242,6 +237,7 @@
     a = series[-lookback:]
     diff = np.diff(a)
     return np.all(diff < 0)
+
 
 def streaks(series: np.array) -> np.array:
     arr = np.diff(series)
@@ -252,4 +248,14 @@
 
     res = np.concatenate((np.full((series.shape[0] - streak.shape[0]), np.nan), streak))
     return res
->>>>>>> 1fd01b73
+
+
+def dd(msg):
+    """
+    The dd function dumps the given variables and ends execution of the script. 
+    Used for debugging. 
+
+    :param msg: str
+    """
+    print(msg)
+    jh.terminate_app()