import time
from typing import Dict, List, Tuple
import numpy as np
import pandas as pd
import jesse.helpers as jh
import jesse.services.metrics as stats
import jesse.services.selectors as selectors
from jesse import exceptions
from jesse.config import config
from jesse.enums import timeframes, order_types
from jesse.models import Order, Position
from jesse.modes.utils import save_daily_portfolio_balance
from jesse.routes import router
from jesse.services import charts
from jesse.services import quantstats
from jesse.services import report
from jesse.services.candle import generate_candle_from_one_minutes, print_candle, candle_includes_price, split_candle, \
    get_candles, inject_warmup_candles_to_store
from jesse.services.file import store_logs
from jesse.services.validators import validate_routes
from jesse.store import store
from jesse.services import logger
from jesse.services.failure import register_custom_exception_handler
from jesse.services.redis import sync_publish, process_status
from timeloop import Timeloop
from datetime import timedelta
from jesse.services.progressbar import Progressbar


def run(
        debug_mode,
        user_config: dict,
        routes: List[Dict[str, str]],
        extra_routes: List[Dict[str, str]],
        start_date: str,
        finish_date: str,
        candles: dict = None,
        chart: bool = False,
        tradingview: bool = False,
        full_reports: bool = False,
        csv: bool = False,
        json: bool = False
) -> None:
    if not jh.is_unit_testing():
        # at every second, we check to see if it's time to execute stuff
        status_checker = Timeloop()

        @status_checker.job(interval=timedelta(seconds=1))
        def handle_time():
            if process_status() != 'started':
                raise exceptions.Termination

        status_checker.start()

    from jesse.config import config, set_config
    config['app']['trading_mode'] = 'backtest'

    # debug flag
    config['app']['debug_mode'] = debug_mode

    # inject config
    if not jh.is_unit_testing():
        set_config(user_config)

    # set routes
    router.initiate(routes, extra_routes)

    store.app.set_session_id()

    register_custom_exception_handler()

    # validate routes
    validate_routes(router)

    # initiate candle store
    store.candles.init_storage(5000)

    # load historical candles
    if candles is None:
        warmup_candles, candles = load_candles(
            jh.date_to_timestamp(start_date),
            jh.date_to_timestamp(finish_date)
        )
        _handle_warmup_candles(warmup_candles)

    if not jh.should_execute_silently():
        sync_publish('general_info', {
            'session_id': jh.get_session_id(),
            'debug_mode': str(config['app']['debug_mode']),
        })
        # candles info
        key = f"{config['app']['considering_candles'][0][0]}-{config['app']['considering_candles'][0][1]}"
        sync_publish('candles_info', stats.candles_info(candles[key]['candles']))
        # routes info
        sync_publish('routes_info', stats.routes(router.routes))

    # run backtest simulation
    result = simulator(
        candles,
        run_silently=jh.should_execute_silently(),
        generate_charts=chart,
        generate_tradingview=tradingview,
        generate_quantstats=full_reports,
        generate_csv=csv,
        generate_json=json,
        generate_equity_curve=True,
        generate_hyperparameters=True,
        fast_mode=False
    )

    if not jh.should_execute_silently():
        sync_publish('alert', {
            'message': f"Successfully executed backtest simulation in: {result['execution_duration']} seconds",
            'type': 'success'
        })
        sync_publish('hyperparameters', result['hyperparameters'])
        sync_publish('metrics', result['metrics'])
        sync_publish('equity_curve', result['equity_curve'])

    # close database connection
    from jesse.services.db import database
    database.close_connection()


def _generate_quantstats_report(candles_dict: dict) -> str:
    if store.completed_trades.count == 0:
        return None

    price_data = []
    timestamps = []
    # load close candles for Buy and hold and calculate pct_change
    for index, c in enumerate(config['app']['considering_candles']):
        exchange, symbol = c[0], c[1]
        if exchange in config['app']['trading_exchanges'] and symbol in config['app']['trading_symbols']:
            candles = candles_dict[jh.key(exchange, symbol)]['candles']

            # if timestamps is empty, fill it with the first candles timestamps because it's the same for all candles
            if timestamps == []:
                timestamps = candles[:, 0]
            price_data.append(candles[:, 1])

    price_data = np.transpose(price_data)
    price_df = pd.DataFrame(
        price_data, index=pd.to_datetime(timestamps, unit="ms"), dtype=float
    ).resample('D').mean()
    price_pct_change = price_df.pct_change(1).fillna(0)
    buy_and_hold_daily_returns_all_routes = price_pct_change.mean(1)
    study_name = _get_study_name()
    res = quantstats.quantstats_tearsheet(buy_and_hold_daily_returns_all_routes, study_name)
    return res


def _get_study_name() -> str:
    routes_count = len(router.routes)
    more = f"-and-{routes_count - 1}-more" if routes_count > 1 else ""
    if type(router.routes[0].strategy_name) is str:
        strategy_name = router.routes[0].strategy_name
    else:
        strategy_name = router.routes[0].strategy_name.__name__
    study_name = f"{strategy_name}-{router.routes[0].exchange}-{router.routes[0].symbol}-{router.routes[0].timeframe}{more}"
    return study_name


def load_candles(start_date: int, finish_date: int) -> Tuple[dict, dict]:
    warmup_num = jh.get_config('env.data.warmup_candles_num', 210)
    max_timeframe = jh.max_timeframe(config['app']['considering_timeframes'])

    # load and add required warm-up candles for backtest, and then Prepare trading candles
    trading_candles = {}
    warmup_candles = {}
    for c in config['app']['considering_candles']:
        exchange, symbol = c[0], c[1]
        warmup_candles_arr, trading_candle_arr = get_candles(
            exchange, symbol, max_timeframe, start_date, finish_date, warmup_num, caching=True, is_for_jesse=True
        )

<<<<<<< HEAD
        key = jh.key(exchange, symbol)

        cache_key = f"{start_date_str}-{finish_date_str}-{key}"
        print(f"Trying to load candles for {key} from {start_date_str} to {finish_date_str} from cache")
        cached_value = cache.get_value(cache_key)
        if cached_value:
            print(f"Loaded candles for {key} from cache")
        else:
            print(f"Couldn't load candles for {key} from cache. Fetching from database instead")
        # if cache exists use cache_value
        # not cached, get and cache for later calls in the next 5 minutes
        # fetch from database
        candles_tuple = cached_value or Candle.select(
                Candle.timestamp, Candle.open, Candle.close, Candle.high, Candle.low,
                Candle.volume
            ).where(
                Candle.exchange == exchange,
                Candle.symbol == symbol,
                Candle.timeframe == '1m' or Candle.timeframe.is_null(),
                Candle.timestamp.between(start_date, finish_date)
            ).order_by(Candle.timestamp.asc()).tuples()
        # validate that there are enough candles for selected period
        required_candles_count = (finish_date - start_date) / 60_000
        if len(candles_tuple) == 0 or candles_tuple[-1][0] != finish_date or candles_tuple[0][0] != start_date:
            raise exceptions.CandleNotFoundInDatabase(
                f'Not enough candles for {symbol}. You need to import candles.'
            )
        elif len(candles_tuple) != required_candles_count + 1:
            raise exceptions.CandleNotFoundInDatabase(
                f'There are missing candles between {start_date_str} => {finish_date_str}')

        # cache it for near future calls
        cache.set_value(cache_key, tuple(candles_tuple), expire_seconds=60 * 60 * 24 * 7)
        print(f"Candle cache set for {key} from {start_date_str} to {finish_date_str}")
=======
        # add trading candles
        trading_candles[jh.key(exchange, symbol)] = {
            'exchange': exchange,
            'symbol': symbol,
            'candles': trading_candle_arr
        }
>>>>>>> 2bf7e2d2

        warmup_candles[jh.key(exchange, symbol)] = {
            'exchange': exchange,
            'symbol': symbol,
            'candles': warmup_candles_arr
        }

    return warmup_candles, trading_candles


def _handle_warmup_candles(warmup_candles: dict) -> None:
    for c in config['app']['considering_candles']:
        exchange, symbol = c[0], c[1]
        inject_warmup_candles_to_store(warmup_candles[jh.key(exchange, symbol)]['candles'], exchange, symbol)


def simulator(*args, fast_mode: bool = False, **kwargs) -> dict:
    if fast_mode:
        return _skip_simulator(*args, **kwargs)

    return _step_simulator(*args, **kwargs)


def _step_simulator(
        candles: dict,
        run_silently: bool,
        hyperparameters: dict = None,
        generate_charts: bool = False,
        generate_tradingview: bool = False,
        generate_quantstats: bool = False,
        generate_csv: bool = False,
        generate_json: bool = False,
        generate_equity_curve: bool = False,
        generate_hyperparameters: bool = False,
        generate_logs: bool = False,
) -> dict:
    # In case generating logs is specifically demanded, the debug mode must be enabled.
    if generate_logs:
        config['app']['debug_mode'] = True

    result = {}
    begin_time_track = time.time()
    key = f"{config['app']['considering_candles'][0][0]}-{config['app']['considering_candles'][0][1]}"
    first_candles_set = candles[key]['candles']
    length = len(first_candles_set)
    # to preset the array size for performance
    try:
        store.app.starting_time = first_candles_set[0][0]
    except IndexError:
        raise IndexError('Check your "warm_up_candles" config value')
    store.app.time = first_candles_set[0][0]

    # initiate strategies
    for r in router.routes:
        # if the r.strategy is str read it from file
        if isinstance(r.strategy_name, str):
            StrategyClass = jh.get_strategy_class(r.strategy_name)
        # else it is a class object so just use it
        else:
            StrategyClass = r.strategy_name

        try:
            r.strategy = StrategyClass()
        except TypeError:
            raise exceptions.InvalidStrategy(
                "Looks like the structure of your strategy directory is incorrect. Make sure to include the strategy INSIDE the __init__.py file. Another reason for this error might be that your strategy is missing the mandatory methods such as should_long(), go_long(), and should_cancel_entry(). "
                "\nIf you need working examples, check out: https://github.com/jesse-ai/example-strategies"
            )
        except:
            raise

        r.strategy.name = r.strategy_name
        r.strategy.exchange = r.exchange
        r.strategy.symbol = r.symbol
        r.strategy.timeframe = r.timeframe

        # read the dna from strategy's dna() and use it for injecting inject hyperparameters
        # first convert DNS string into hyperparameters
        if len(r.strategy.dna()) > 0 and hyperparameters is None:
            hyperparameters = jh.dna_to_hp(r.strategy.hyperparameters(), r.strategy.dna())

        # inject hyperparameters sent within the optimize mode
        if hyperparameters is not None:
            r.strategy.hp = hyperparameters

        # init few objects that couldn't be initiated in Strategy __init__
        # it also injects hyperparameters into self.hp in case the route does not uses any DNAs
        r.strategy._init_objects()

        selectors.get_position(r.exchange, r.symbol).strategy = r.strategy

    # add initial balance
    save_daily_portfolio_balance()

    progressbar = Progressbar(length, step=60)
    for i in range(length):
        # update time
        store.app.time = first_candles_set[i][0] + 60_000

        # add candles
        for j in candles:
            short_candle = candles[j]['candles'][i]
            if i != 0:
                previous_short_candle = candles[j]['candles'][i - 1]
                short_candle = _get_fixed_jumped_candle(previous_short_candle, short_candle)
            exchange = candles[j]['exchange']
            symbol = candles[j]['symbol']

            store.candles.add_candle(short_candle, exchange, symbol, '1m', with_execution=False,
                                     with_generation=False)

            # print short candle
            if jh.is_debuggable('shorter_period_candles'):
                print_candle(short_candle, True, symbol)

            _simulate_price_change_effect(short_candle, exchange, symbol)

            # generate and add candles for bigger timeframes
            for timeframe in config['app']['considering_timeframes']:
                # for 1m, no work is needed
                if timeframe == '1m':
                    continue

                count = jh.timeframe_to_one_minutes(timeframe)
                # until = count - ((i + 1) % count)

                if (i + 1) % count == 0:
                    generated_candle = generate_candle_from_one_minutes(
                        timeframe,
                        candles[j]['candles'][(i - (count - 1)):(i + 1)]
                    )

                    store.candles.add_candle(generated_candle, exchange, symbol, timeframe, with_execution=False,
                                             with_generation=False)

        # update progressbar
        if not run_silently and i % 60 == 0:
            progressbar.update()
            sync_publish('progressbar', {
                'current': progressbar.current,
                'estimated_remaining_seconds': progressbar.estimated_remaining_seconds
            })

        # now that all new generated candles are ready, execute
        for r in router.routes:
            count = jh.timeframe_to_one_minutes(r.timeframe)
            # 1m timeframe
            if r.timeframe == timeframes.MINUTE_1:
                r.strategy._execute()
            elif (i + 1) % count == 0:
                # print candle
                if jh.is_debuggable('trading_candles'):
                    print_candle(store.candles.get_current_candle(r.exchange, r.symbol, r.timeframe), False,
                                 r.symbol)
                r.strategy._execute()

        # now check to see if there's any MARKET orders waiting to be executed
        store.orders.execute_pending_market_orders()

        if i != 0 and i % 1440 == 0:
            save_daily_portfolio_balance()

    if not run_silently:
        # print executed time for the backtest session
        finish_time_track = time.time()
        result['execution_duration'] = round(finish_time_track - begin_time_track, 2)

    for r in router.routes:
        r.strategy._terminate()
        store.orders.execute_pending_market_orders()

    # now that backtest simulation is finished, add finishing balance
    save_daily_portfolio_balance()

    if generate_hyperparameters:
        result['hyperparameters'] = stats.hyperparameters(router.routes)
    result['metrics'] = report.portfolio_metrics()
    # generate logs in json, csv and tradingview's pine-editor format
    logs_path = store_logs(generate_json, generate_tradingview, generate_csv)
    if generate_json:
        result['json'] = logs_path['json']
    if generate_tradingview:
        result['tradingview'] = logs_path['tradingview']
    if generate_csv:
        result['csv'] = logs_path['csv']
    if generate_charts:
        result['charts'] = charts.portfolio_vs_asset_returns(_get_study_name())
    if generate_equity_curve:
        result['equity_curve'] = charts.equity_curve()
    if generate_quantstats:
        result['quantstats'] = _generate_quantstats_report(candles)
    if generate_logs:
        result['logs'] = f'storage/logs/backtest-mode/{jh.get_session_id()}.txt'

    return result


def _get_fixed_jumped_candle(previous_candle: np.ndarray, candle: np.ndarray) -> np.ndarray:
    """
    A little workaround for the times that the price has jumped and the opening
    price of the current candle is not equal to the previous candle's close!

    :param previous_candle: np.ndarray
    :param candle: np.ndarray
    """
    if previous_candle[2] < candle[1]:
        candle[1] = previous_candle[2]
        candle[4] = min(previous_candle[2], candle[4])
    elif previous_candle[2] > candle[1]:
        candle[1] = previous_candle[2]
        candle[3] = max(previous_candle[2], candle[3])

    return candle


def _simulate_price_change_effect(real_candle: np.ndarray, exchange: str, symbol: str) -> None:
    orders = store.orders.get_orders(exchange, symbol)

    current_temp_candle = real_candle.copy()
    executed_order = False

    while True:
        if len(orders) == 0:
            executed_order = False
        else:
            for index, order in enumerate(orders):
                if index == len(orders) - 1 and not order.is_active:
                    executed_order = False

                if not order.is_active:
                    continue

                if candle_includes_price(current_temp_candle, order.price):
                    storable_temp_candle, current_temp_candle = split_candle(current_temp_candle, order.price)
                    store.candles.add_candle(
                        storable_temp_candle, exchange, symbol, '1m',
                        with_execution=False,
                        with_generation=False
                    )
                    p = selectors.get_position(exchange, symbol)
                    p.current_price = storable_temp_candle[2]

                    executed_order = True

                    order.execute()

                    # break from the for loop, we'll try again inside the while
                    # loop with the new current_temp_candle
                    break
                else:
                    executed_order = False

        if not executed_order:
            # add/update the real_candle to the store so we can move on
            store.candles.add_candle(
                real_candle, exchange, symbol, '1m',
                with_execution=False,
                with_generation=False
            )
            p = selectors.get_position(exchange, symbol)
            if p:
                p.current_price = real_candle[2]
            break

    _check_for_liquidations(real_candle, exchange, symbol)


def _check_for_liquidations(candle: np.ndarray, exchange: str, symbol: str) -> None:
    p: Position = selectors.get_position(exchange, symbol)

    if not p:
        return

    # for now, we only support the isolated mode:
    if p.mode != 'isolated':
        return

    if candle_includes_price(candle, p.liquidation_price):
        closing_order_side = jh.closing_side(p.type)

        # create the market order that is used as the liquidation order
        order = Order({
            'id': jh.generate_unique_id(),
            'symbol': symbol,
            'exchange': exchange,
            'side': closing_order_side,
            'type': order_types.MARKET,
            'reduce_only': True,
            'qty': jh.prepare_qty(p.qty, closing_order_side),
            'price': p.bankruptcy_price
        })

        store.orders.add_order(order)

        store.app.total_liquidations += 1

        logger.info(f'{p.symbol} liquidated at {p.liquidation_price}')

        order.execute()


def _skip_simulator(
        candles: dict,
        run_silently: bool,
        hyperparameters: dict = None,
        generate_charts: bool = False,
        generate_tradingview: bool = False,
        generate_quantstats: bool = False,
        generate_csv: bool = False,
        generate_json: bool = False,
        generate_equity_curve: bool = False,
        generate_hyperparameters: bool = False,
        generate_logs: bool = False,
) -> dict:
    # In case generating logs is specifically demanded, the debug mode must be enabled.
    if generate_logs:
        config["app"]["debug_mode"] = True

    result = {}
    begin_time_track = time.time()
    key = f"{config['app']['considering_candles'][0][0]}-{config['app']['considering_candles'][0][1]}"
    first_candles_set = candles[key]["candles"]
    length = len(first_candles_set)
    try:
        store.app.starting_time = first_candles_set[0][0]
    except IndexError:
        raise IndexError('Check your "warm_up_candles" config value')
    store.app.time = first_candles_set[0][0]

    # initiate strategies
    for r in router.routes:
        # if the r.strategy is str read it from file
        if isinstance(r.strategy_name, str):
            StrategyClass = jh.get_strategy_class(r.strategy_name)
        # else it is a class object so just use it
        else:
            StrategyClass = r.strategy_name

        try:
            r.strategy = StrategyClass()
        except TypeError:
            raise exceptions.InvalidStrategy(
                "Looks like the structure of your strategy directory is incorrect. Make sure to include the strategy INSIDE the __init__.py file. Another reason for this error might be that your strategy is missing the mandatory methods such as should_long(), go_long(), and should_cancel_entry(). "
                "\nIf you need working examples, check out: https://github.com/jesse-ai/example-strategies"
            )
        except:
            raise

        r.strategy.name = r.strategy_name
        r.strategy.exchange = r.exchange
        r.strategy.symbol = r.symbol
        r.strategy.timeframe = r.timeframe

        # read the dna from strategy's dna() and use it for injecting inject hyperparameters
        # first convert DNS string into hyperparameters
        if len(r.strategy.dna()) > 0 and hyperparameters is None:
            hyperparameters = jh.dna_to_hp(
                r.strategy.hyperparameters(), r.strategy.dna()
            )

        # inject hyperparameters sent within the optimize mode
        if hyperparameters is not None:
            r.strategy.hp = hyperparameters

        # init few objects that couldn't be initiated in Strategy __init__
        # it also injects hyperparameters into self.hp in case the route does not uses any DNAs
        r.strategy._init_objects()

        selectors.get_position(r.exchange, r.symbol).strategy = r.strategy

    # add initial balance
    save_daily_portfolio_balance()

    candles_step = _calculate_min_step()
    progressbar = Progressbar(length, step=candles_step)

    for i in range(0, length, candles_step):
        # add candles
        for j in candles:
            short_candles = candles[j]["candles"][i: i + candles_step]
            if i != 0:
                previous_short_candles = candles[j]["candles"][i - 1]
                # work the same, the fix needs to be done only on the gap of 1m edge candles.
                short_candles[0] = _get_fixed_jumped_candle(
                    previous_short_candles, short_candles[0]
                )
            exchange = candles[j]["exchange"]
            symbol = candles[j]["symbol"]

            _simulate_price_change_effect_multiple_candles(
                short_candles, exchange, symbol
            )

            # generate and add candles for bigger timeframes
            for timeframe in config["app"]["considering_timeframes"]:
                # for 1m, no work is needed
                if timeframe == "1m":
                    continue

                count = jh.timeframe_to_one_minutes(timeframe)

                if (i + candles_step) % count == 0:
                    generated_candle = generate_candle_from_one_minutes(
                        timeframe,
                        candles[j]["candles"][i - count + candles_step: i + candles_step],
                    )

                    store.candles.add_candle(
                        generated_candle,
                        exchange,
                        symbol,
                        timeframe,
                        with_execution=False,
                        with_generation=False,
                    )

        # update progressbar
        if not run_silently and i % 60 == 0:
            progressbar.update()
            sync_publish(
                "progressbar",
                {
                    "current": progressbar.current,
                    "estimated_remaining_seconds": progressbar.estimated_remaining_seconds,
                },
            )

        # now that all new generated candles are ready, execute
        for r in router.routes:
            count = jh.timeframe_to_one_minutes(r.timeframe)

            # 1m timeframe
            if r.timeframe == timeframes.MINUTE_1:
                r.strategy._execute()
            elif (i + candles_step) % count == 0:
                # print candle
                if jh.is_debuggable("trading_candles"):
                    print_candle(
                        store.candles.get_current_candle(
                            r.exchange, r.symbol, r.timeframe
                        ),
                        False,
                        r.symbol,
                    )
                r.strategy._execute()

        # now check to see if there's any MARKET orders waiting to be executed
        store.orders.execute_pending_market_orders()

        if i != 0 and i % 1440 == 0:
            save_daily_portfolio_balance()

    if not run_silently:
        # print executed time for the backtest session
        finish_time_track = time.time()
        result["execution_duration"] = round(finish_time_track - begin_time_track, 2)

    for r in router.routes:
        r.strategy._terminate()
        store.orders.execute_pending_market_orders()

    # now that backtest simulation is finished, add finishing balance
    save_daily_portfolio_balance()

    if generate_hyperparameters:
        result["hyperparameters"] = stats.hyperparameters(router.routes)
    result["metrics"] = report.portfolio_metrics()
    # generate logs in json, csv and tradingview's pine-editor format
    logs_path = store_logs(generate_json, generate_tradingview, generate_csv)
    if generate_json:
        result["json"] = logs_path["json"]
    if generate_tradingview:
        result["tradingview"] = logs_path["tradingview"]
    if generate_csv:
        result["csv"] = logs_path["csv"]
    if generate_charts:
        result["charts"] = charts.portfolio_vs_asset_returns(_get_study_name())
    if generate_equity_curve:
        result["equity_curve"] = charts.equity_curve()
    if generate_quantstats:
        result["quantstats"] = _generate_quantstats_report(candles)
    if generate_logs:
        result["logs"] = f"storage/logs/backtest-mode/{jh.get_session_id()}.txt"

    return result


def _calculate_min_step():
    """
    Calculates the minimum step for update candles that will allow simple updates on the simulator.
    """
    # config["app"]["considering_timeframes"] use '1m' also even if not required by the user so take only what the user
    # is requested.
    consider_time_frames = [
        jh.timeframe_to_one_minutes(route["timeframe"])
        for route in router.all_formatted_routes
    ]
    return np.gcd.reduce(consider_time_frames)


def _simulate_price_change_effect_multiple_candles(
        short_timeframes_candles: np.ndarray, exchange: str, symbol: str
) -> None:
    real_candle = np.array(
        [
            short_timeframes_candles[0][0],
            short_timeframes_candles[0][1],
            short_timeframes_candles[-1][2],
            short_timeframes_candles[:, 3].max(),
            short_timeframes_candles[:, 4].min(),
            short_timeframes_candles[:, 5].sum(),
        ]
    )
    executing_orders = _get_executing_orders(exchange, symbol, real_candle)
    if len(executing_orders) > 0:
        for i in range(len(short_timeframes_candles)):
            current_temp_candle = short_timeframes_candles[i].copy()
            is_executed_order = False

            while True:
                if len(executing_orders) == 0:
                    is_executed_order = False
                else:
                    for index, order in enumerate(executing_orders):
                        if index == len(executing_orders) - 1 and not order.is_active:
                            is_executed_order = False
                        if not order.is_active:
                            continue

                        if candle_includes_price(current_temp_candle, order.price):
                            storable_temp_candle, current_temp_candle = split_candle(
                                current_temp_candle, order.price
                            )
                            store.candles.add_candle(
                                storable_temp_candle,
                                exchange,
                                symbol,
                                "1m",
                                with_execution=False,
                                with_generation=False,
                            )
                            p = selectors.get_position(exchange, symbol)
                            p.current_price = storable_temp_candle[2]

                            is_executed_order = True

                            store.app.time = storable_temp_candle[0] + 60_000
                            order.execute()
                            executing_orders = _get_executing_orders(
                                exchange, symbol, real_candle
                            )

                            # break from the for loop, we'll try again inside the while
                            # loop with the new current_temp_candle
                            break
                        else:
                            is_executed_order = False

                if not is_executed_order:
                    # add/update the real_candle to the store so we can move on
                    store.candles.add_candle(
                        current_temp_candle,
                        exchange,
                        symbol,
                        "1m",
                        with_execution=False,
                        with_generation=False,
                    )
                    p = selectors.get_position(exchange, symbol)
                    if p:
                        p.current_price = current_temp_candle[2]
                    break

    store.candles.add_multiple_1m_candles(
        short_timeframes_candles,
        exchange,
        symbol,
    )
    store.app.time = real_candle[0] + (60_000 * len(short_timeframes_candles))
    _check_for_liquidations(real_candle, exchange, symbol)

    p = selectors.get_position(exchange, symbol)
    if p:
        p.current_price = short_timeframes_candles[-1, 2]


def _get_executing_orders(exchange, symbol, real_candle):
    orders = store.orders.get_orders(exchange, symbol)
    active_orders = [order for order in orders if order.is_active]
    return [
        order
        for order in active_orders
        if candle_includes_price(real_candle, order.price)
    ]<|MERGE_RESOLUTION|>--- conflicted
+++ resolved
@@ -174,49 +174,12 @@
             exchange, symbol, max_timeframe, start_date, finish_date, warmup_num, caching=True, is_for_jesse=True
         )
 
-<<<<<<< HEAD
-        key = jh.key(exchange, symbol)
-
-        cache_key = f"{start_date_str}-{finish_date_str}-{key}"
-        print(f"Trying to load candles for {key} from {start_date_str} to {finish_date_str} from cache")
-        cached_value = cache.get_value(cache_key)
-        if cached_value:
-            print(f"Loaded candles for {key} from cache")
-        else:
-            print(f"Couldn't load candles for {key} from cache. Fetching from database instead")
-        # if cache exists use cache_value
-        # not cached, get and cache for later calls in the next 5 minutes
-        # fetch from database
-        candles_tuple = cached_value or Candle.select(
-                Candle.timestamp, Candle.open, Candle.close, Candle.high, Candle.low,
-                Candle.volume
-            ).where(
-                Candle.exchange == exchange,
-                Candle.symbol == symbol,
-                Candle.timeframe == '1m' or Candle.timeframe.is_null(),
-                Candle.timestamp.between(start_date, finish_date)
-            ).order_by(Candle.timestamp.asc()).tuples()
-        # validate that there are enough candles for selected period
-        required_candles_count = (finish_date - start_date) / 60_000
-        if len(candles_tuple) == 0 or candles_tuple[-1][0] != finish_date or candles_tuple[0][0] != start_date:
-            raise exceptions.CandleNotFoundInDatabase(
-                f'Not enough candles for {symbol}. You need to import candles.'
-            )
-        elif len(candles_tuple) != required_candles_count + 1:
-            raise exceptions.CandleNotFoundInDatabase(
-                f'There are missing candles between {start_date_str} => {finish_date_str}')
-
-        # cache it for near future calls
-        cache.set_value(cache_key, tuple(candles_tuple), expire_seconds=60 * 60 * 24 * 7)
-        print(f"Candle cache set for {key} from {start_date_str} to {finish_date_str}")
-=======
         # add trading candles
         trading_candles[jh.key(exchange, symbol)] = {
             'exchange': exchange,
             'symbol': symbol,
             'candles': trading_candle_arr
         }
->>>>>>> 2bf7e2d2
 
         warmup_candles[jh.key(exchange, symbol)] = {
             'exchange': exchange,
