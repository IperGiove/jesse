import math
import time
from datetime import timedelta
from typing import Dict, List, Any, Union

import arrow
import pydash
from timeloop import Timeloop

import jesse.helpers as jh
from jesse.exceptions import CandleNotFoundInExchange
from jesse.models import Candle
from jesse.modes.import_candles_mode.drivers import drivers, driver_names
from jesse.modes.import_candles_mode.drivers.interface import CandleExchange
from jesse.config import config
from jesse.services.failure import register_custom_exception_handler
from jesse.services.redis import sync_publish, is_process_active
from jesse.store import store
from jesse import exceptions
from jesse.services.progressbar import Progressbar


def run(
        client_id: str,
        exchange: str,
        symbol: str,
        start_date_str: str,
        mode: str = 'candles',
        running_via_dashboard: bool = True,
        show_progressbar: bool = False,
        store_session_id: bool = True
):
    if running_via_dashboard:
        config['app']['trading_mode'] = mode
        register_custom_exception_handler()
        if store_session_id:
            store.app.set_session_id(client_id)

    # open database connection
    from jesse.services.db import database
    database.open_connection()

    if running_via_dashboard:
        # at every second, we check to see if it's time to execute stuff
        status_checker = Timeloop()

        @status_checker.job(interval=timedelta(seconds=1))
        def handle_time():
            if is_process_active(client_id) is False:
                raise exceptions.Termination

        status_checker.start()

    try:
        start_timestamp = jh.arrow_to_timestamp(arrow.get(start_date_str, 'YYYY-MM-DD'))
    except:
        raise ValueError(
            f'start_date must be a string representing a date before today. ex: 2020-01-17. You entered: {start_date_str}')

    # more start_date validations
    today = arrow.utcnow().floor('day').int_timestamp * 1000
    if start_timestamp == today:
        raise ValueError("Today's date is not accepted. start_date must be a string a representing date BEFORE today.")
    elif start_timestamp > today:
        raise ValueError("Future's date is not accepted. start_date must be a string a representing date BEFORE today.")

    # We just call this to throw a exception in case of a symbol without dash
    jh.quote_asset(symbol)

    symbol = symbol.upper()

    until_date = arrow.utcnow().floor('day')
    start_date = arrow.get(start_timestamp / 1000)
    days_count = jh.date_diff_in_days(start_date, until_date)
    candles_count = days_count * 1440

    try:
        driver: CandleExchange = drivers[exchange]()
    except KeyError:
        raise ValueError(f'{exchange} is not a supported exchange. Supported exchanges are: {driver_names}')

    loop_length = int(candles_count / driver.count) + 1

    progressbar = Progressbar(loop_length, step=2)
    for i in range(candles_count):
        temp_start_timestamp = start_date.int_timestamp * 1000
        temp_end_timestamp = temp_start_timestamp + (driver.count - 1) * 60000

        # to make sure it won't try to import candles from the future! LOL
        if temp_start_timestamp > jh.now_to_timestamp():
            break

        # prevent duplicates calls to boost performance
        count = Candle.select().where(
            Candle.exchange == exchange,
            Candle.symbol == symbol,
            Candle.timeframe == '1m' or Candle.timeframe.is_null(),
            Candle.timestamp.between(temp_start_timestamp, temp_end_timestamp)
        ).count()
        already_exists = count == driver.count

        if not already_exists:
            # it's today's candles if temp_end_timestamp < now
            if temp_end_timestamp > jh.now_to_timestamp():
                temp_end_timestamp = arrow.utcnow().floor('minute').int_timestamp * 1000 - 60000

            # fetch from market
            candles = driver.fetch(symbol, temp_start_timestamp, timeframe='1m')

            # check if candles have been returned and check those returned start with the right timestamp.
            # Sometimes exchanges just return the earliest possible candles if the start date doesn't exist.
            time_diff = int((candles[0]['timestamp'] - temp_start_timestamp) / 1000) if len(candles) else 0
            if not len(candles) or time_diff < 0 or time_diff > 60*100:
                first_existing_timestamp = driver.get_starting_time(symbol)

                # if driver can't provide accurate get_starting_time()
                if first_existing_timestamp is None:
                    raise CandleNotFoundInExchange(
                        f'No candles exists in the market for this day: {jh.timestamp_to_time(temp_start_timestamp)[:10]} \n'
                        'Try another start_date'
                    )

                # handle when there's missing candles during the period
                if temp_start_timestamp > first_existing_timestamp:
                    # see if there are candles for the same date for the backup exchange,
                    # if so, get those, if not, download from that exchange.
                    if driver.backup_exchange is not None:
                        candles = _get_candles_from_backup_exchange(
                            exchange, driver.backup_exchange, symbol, temp_start_timestamp, temp_end_timestamp
                        )

                else:
                    temp_start_time = jh.timestamp_to_time(temp_start_timestamp)[:10]
                    temp_existing_time = jh.timestamp_to_time(first_existing_timestamp)[:10]
                    msg = f'No candle exists in the market for {temp_start_time}. So Jesse started importing since the first existing date which is {temp_existing_time}'
                    if running_via_dashboard:
                        sync_publish('alert', {
                            'message': msg,
                            'type': 'success'
                        })
                    else:
                        print(msg)
                    run(client_id, exchange, symbol, jh.timestamp_to_time(first_existing_timestamp)[:10], mode,
<<<<<<< HEAD
                        running_via_dashboard, show_progressbar)
=======
                        running_via_dashboard, show_progressbar, store_session_id=False)
>>>>>>> 52af635b
                    return

            # fill absent candles (if there's any)
            candles = _fill_absent_candles(candles, temp_start_timestamp, temp_end_timestamp)

            # store in the database
            store_candles_list(candles)

        # add as much as driver's count to the temp_start_time
        start_date = start_date.shift(minutes=driver.count)

        if i % 2 == 0:
            progressbar.update()
        if running_via_dashboard:
            sync_publish('progressbar', {
                'current': progressbar.current,
                'estimated_remaining_seconds': progressbar.estimated_remaining_seconds
            })
        elif show_progressbar:
            jh.clear_output()
            print(
                f"Progress: {progressbar.current}% - {round(progressbar.estimated_remaining_seconds)} seconds remaining")

        # sleep so that the exchange won't get angry at us
        if not already_exists:
            time.sleep(driver.sleep_time)

    success_text = f'Successfully imported candles for {symbol} from {exchange} since {jh.timestamp_to_date(start_timestamp)} until today ({days_count} days). '

    # stop the status_checker time loop
    if running_via_dashboard:
        status_checker.stop()

        sync_publish('alert', {
            'message': success_text,
            'type': 'success'
        })

    # # TODO: shen should it close the database?
    # # if it is to skip, then it's being called from another process hence we should leave the database be
    # if not skip_confirmation:
    if not running_via_dashboard:
        # close database connection
        from jesse.services.db import database
        database.close_connection()
        return success_text


def _get_candles_from_backup_exchange(exchange: str, backup_driver: CandleExchange, symbol: str, start_timestamp: int,
                                      end_timestamp: int) -> List[Dict[str, Union[str, Any]]]:
    timeframe = '1m'
    total_candles = []
    # try fetching from database first
    backup_candles = Candle.select(
        Candle.timestamp, Candle.open, Candle.close, Candle.high, Candle.low,
        Candle.volume
    ).where(
        Candle.exchange == backup_driver.name,
        Candle.symbol == symbol,
        Candle.timeframe == timeframe,
        Candle.timestamp.between(start_timestamp, end_timestamp)
    ).order_by(Candle.timestamp.asc()).tuples()
    already_exists = len(backup_candles) == (end_timestamp - start_timestamp) / 60_000 + 1
    if already_exists:
        # loop through them and set new ID and exchange
        for c in backup_candles:
            total_candles.append({
                'id': jh.generate_unique_id(),
                'exchange': exchange,
                'symbol': symbol,
                'timeframe': timeframe,
                'timestamp': c[0],
                'open': c[1],
                'close': c[2],
                'high': c[3],
                'low': c[4],
                'volume': c[5]
            })

        return total_candles

    # try fetching from market now
    days_count = jh.date_diff_in_days(jh.timestamp_to_arrow(start_timestamp), jh.timestamp_to_arrow(end_timestamp))
    # make sure it's rounded up so that we import maybe more candles, but not less
    days_count = max(days_count, 1)
    if type(days_count) is float and not days_count.is_integer():
        days_count = math.ceil(days_count)
    candles_count = days_count * 1440
    start_date = jh.timestamp_to_arrow(start_timestamp).floor('day')
    for _ in range(candles_count):
        temp_start_timestamp = start_date.int_timestamp * 1000
        temp_end_timestamp = temp_start_timestamp + (backup_driver.count - 1) * 60000

        # to make sure it won't try to import candles from the future! LOL
        if temp_start_timestamp > jh.now_to_timestamp():
            break

        # prevent duplicates
        count = Candle.select().where(
            Candle.exchange == backup_driver.name,
            Candle.symbol == symbol,
            Candle.timeframe == timeframe,
            Candle.timestamp.between(temp_start_timestamp, temp_end_timestamp)
        ).count()
        already_exists = count == backup_driver.count

        if not already_exists:
            # it's today's candles if temp_end_timestamp < now
            if temp_end_timestamp > jh.now_to_timestamp():
                temp_end_timestamp = arrow.utcnow().floor('minute').int_timestamp * 1000 - 60000

            # fetch from market
            candles = backup_driver.fetch(symbol, temp_start_timestamp)

            if not len(candles):
                raise CandleNotFoundInExchange(
                    f'No candles exists in the market for this day: {jh.timestamp_to_time(temp_start_timestamp)[:10]} \n'
                    'Try another start_date'
                )

            # fill absent candles (if there's any)
            candles = _fill_absent_candles(candles, temp_start_timestamp, temp_end_timestamp)

            # store in the database
            store_candles_list(candles)

        # add as much as driver's count to the temp_start_time
        start_date = start_date.shift(minutes=backup_driver.count)

        # sleep so that the exchange won't get angry at us
        if not already_exists:
            time.sleep(backup_driver.sleep_time)

    # now try fetching from database again. Why? because we might have fetched more
    # than what's needed, but we only want as much was requested. Don't worry, the next
    # request will probably fetch from database and there won't be any waste!
    backup_candles = Candle.select(
        Candle.timestamp, Candle.open, Candle.close, Candle.high, Candle.low,
        Candle.volume
    ).where(
        Candle.exchange == backup_driver.name,
        Candle.symbol == symbol,
        Candle.timeframe == timeframe,
        Candle.timestamp.between(start_timestamp, end_timestamp)
    ).order_by(Candle.timestamp.asc()).tuples()
    already_exists = len(backup_candles) == (end_timestamp - start_timestamp) / 60_000 + 1
    if already_exists:
        # loop through them and set new ID and exchange
        for c in backup_candles:
            total_candles.append({
                'id': jh.generate_unique_id(),
                'exchange': exchange,
                'symbol': symbol,
                'timeframe': timeframe,
                'timestamp': c[0],
                'open': c[1],
                'close': c[2],
                'high': c[3],
                'low': c[4],
                'volume': c[5]
            })

        return total_candles


def _fill_absent_candles(temp_candles: List[Dict[str, Union[str, Any]]], start_timestamp: int, end_timestamp: int) -> \
        List[Dict[str, Union[str, Any]]]:
    if not temp_candles:
        raise CandleNotFoundInExchange(
            f'No candles exists in the market for this day: {jh.timestamp_to_time(start_timestamp)[:10]} \n'
            'Try another start_date'
        )

    symbol = temp_candles[0]['symbol']
    exchange = temp_candles[0]['exchange']
    candles = []
    first_candle = temp_candles[0]
    started = False
    loop_length = ((end_timestamp - start_timestamp) / 60000) + 1

    for _ in range(int(loop_length)):
        candle_for_timestamp = pydash.find(
            temp_candles, lambda c: c['timestamp'] == start_timestamp)

        if candle_for_timestamp is None:
            if started:
                last_close = candles[-1]['close']
                candles.append({
                    'id': jh.generate_unique_id(),
                    'exchange': exchange,
                    'symbol': symbol,
                    'timeframe': '1m',
                    'timestamp': start_timestamp,
                    'open': last_close,
                    'high': last_close,
                    'low': last_close,
                    'close': last_close,
                    'volume': 0
                })
            else:
                candles.append({
                    'id': jh.generate_unique_id(),
                    'exchange': exchange,
                    'symbol': symbol,
                    'timeframe': '1m',
                    'timestamp': start_timestamp,
                    'open': first_candle['open'],
                    'high': first_candle['open'],
                    'low': first_candle['open'],
                    'close': first_candle['open'],
                    'volume': 0
                })
        # candle is present
        else:
            started = True
            candles.append(candle_for_timestamp)

        start_timestamp += 60000
    return candles


def store_candles_list(candles: List[Dict]) -> None:
    from jesse.models import Candle
    for c in candles:
        if 'timeframe' not in c:
            raise Exception('Candle has no timeframe')
    Candle.insert_many(candles).on_conflict_ignore().execute()<|MERGE_RESOLUTION|>--- conflicted
+++ resolved
@@ -141,11 +141,7 @@
                     else:
                         print(msg)
                     run(client_id, exchange, symbol, jh.timestamp_to_time(first_existing_timestamp)[:10], mode,
-<<<<<<< HEAD
-                        running_via_dashboard, show_progressbar)
-=======
                         running_via_dashboard, show_progressbar, store_session_id=False)
->>>>>>> 52af635b
                     return
 
             # fill absent candles (if there's any)
