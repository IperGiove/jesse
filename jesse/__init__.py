--- conflicted
+++ resolved
@@ -22,20 +22,6 @@
 # to silent stupid pandas warnings
 warnings.simplefilter(action='ignore', category=FutureWarning)
 
-<<<<<<< HEAD
-# Python version validation.
-if jh.python_version() < (3,7):
-    print(
-        jh.color(
-            f'Jesse requires Python version above 3.7. Yours is {jh.python_version()}',
-            'red'
-        )
-    )
-
-# fix directory issue
-sys.path.insert(0, os.getcwd())
-=======
->>>>>>> 1dbec2f2
 
 # variable to know if the live trade plugin is installed
 HAS_LIVE_TRADE_PLUGIN = True
@@ -63,80 +49,10 @@
 JESSE_DIR = os.path.dirname(os.path.realpath(__file__))
 
 
-<<<<<<< HEAD
-def inject_local_routes() -> None:
-    """
-    injects routes from local routes folder
-    """
-    local_router = locate('routes')
-    from jesse.routes import router
-
-    router.set_routes(local_router.routes)
-    router.set_extra_candles(local_router.extra_candles)
-
-
-# inject local files
-if is_jesse_project:
-    inject_local_config()
-    inject_local_routes()
-
-
-def register_custom_exception_handler() -> None:
-    import sys
-    import threading
-    import traceback
-    import logging
-    from jesse.services import logger as jesse_logger
-    import click
-    from jesse import exceptions
-
-    log_format = "%(message)s"
-
-    os.makedirs('./storage/logs', exist_ok=True)
-
-    if jh.is_livetrading():
-        logging.basicConfig(filename='storage/logs/live-trade.txt', level=logging.INFO,
-                            filemode='w', format=log_format)
-    elif jh.is_paper_trading():
-        logging.basicConfig(filename='storage/logs/paper-trade.txt', level=logging.INFO,
-                            filemode='w',
-                            format=log_format)
-    elif jh.is_collecting_data():
-        logging.basicConfig(filename='storage/logs/collect.txt', level=logging.INFO, filemode='w',
-                            format=log_format)
-    elif jh.is_optimizing():
-        logging.basicConfig(filename='storage/logs/optimize.txt', level=logging.INFO, filemode='w',
-                            format=log_format)
-    else:
-        logging.basicConfig(level=logging.INFO)
-
-    # main thread
-    def handle_exception(exc_type, exc_value, exc_traceback) -> None:
-        if issubclass(exc_type, KeyboardInterrupt):
-            sys.excepthook(exc_type, exc_value, exc_traceback)
-            return
-
-        # handle Breaking exceptions
-        if exc_type in [
-            exceptions.InvalidConfig, exceptions.RouteNotFound, exceptions.InvalidRoutes,
-            exceptions.CandleNotFoundInDatabase
-        ]:
-            click.clear()
-            print(f"{'=' * 30} EXCEPTION TRACEBACK:")
-            traceback.print_tb(exc_traceback, file=sys.stdout)
-            print("=" * 73)
-            print(
-                '\n',
-                jh.color('Uncaught Exception:', 'red'),
-                jh.color(f'{exc_type.__name__}: {exc_value}', 'yellow')
-            )
-            return
-=======
 # load homepage
 @fastapi_app.get("/")
 async def index():
     return FileResponse(f"{JESSE_DIR}/static/index.html")
->>>>>>> 1dbec2f2
 
 
 @fastapi_app.post("/terminate-all")
@@ -238,74 +154,6 @@
                 msg
             )
 
-<<<<<<< HEAD
-    sys.excepthook = handle_exception
-
-    # other threads
-    if jh.python_version() >= (3,8):
-        def handle_thread_exception(args) -> None:
-            if args.exc_type == SystemExit:
-                return
-
-            # handle Breaking exceptions
-            if args.exc_type in [
-                exceptions.InvalidConfig, exceptions.RouteNotFound, exceptions.InvalidRoutes,
-                exceptions.CandleNotFoundInDatabase
-            ]:
-                click.clear()
-                print(f"{'=' * 30} EXCEPTION TRACEBACK:")
-                traceback.print_tb(args.exc_traceback, file=sys.stdout)
-                print("=" * 73)
-                print(
-                    '\n',
-                    jh.color('Uncaught Exception:', 'red'),
-                    jh.color(f'{args.exc_type.__name__}: {args.exc_value}', 'yellow')
-                )
-                return
-
-            # send notifications if it's a live session
-            if jh.is_live():
-                jesse_logger.error(
-                    f'{args.exc_type.__name__}: { args.exc_value}'
-                )
-
-            if jh.is_live() or jh.is_collecting_data():
-                logging.error("Uncaught Exception:",
-                              exc_info=(args.exc_type, args.exc_value, args.exc_traceback))
-            else:
-                print(f"{'=' * 30} EXCEPTION TRACEBACK:")
-                traceback.print_tb(args.exc_traceback, file=sys.stdout)
-                print("=" * 73)
-                print(
-                    '\n',
-                    jh.color('Uncaught Exception:', 'red'),
-                    jh.color(f'{args.exc_type.__name__}: {args.exc_value}', 'yellow')
-                )
-
-            if jh.is_paper_trading():
-                print(
-                    jh.color(
-                        'An uncaught exception was raised. Check the log file at:\nstorage/logs/paper-trade.txt',
-                        'red'
-                    )
-                )
-            elif jh.is_livetrading():
-                print(
-                    jh.color(
-                        'An uncaught exception was raised. Check the log file at:\nstorage/logs/live-trade.txt',
-                        'red'
-                    )
-                )
-            elif jh.is_collecting_data():
-                print(
-                    jh.color(
-                        'An uncaught exception was raised. Check the log file at:\nstorage/logs/collect.txt',
-                        'red'
-                    )
-                )
-
-        threading.excepthook = handle_thread_exception
-=======
     async def reader(channel, q):
         async for ch, message in channel.iter():
             # modify id and set the one that the font-end knows
@@ -321,7 +169,6 @@
     except WebSocketDisconnect:
         await async_redis.punsubscribe('channel:*')
         print('Websocket disconnected')
->>>>>>> 1dbec2f2
 
 
 # create a Click group
@@ -425,24 +272,6 @@
     if not authenticator.is_valid_token(authorization):
         return authenticator.unauthorized_response()
 
-<<<<<<< HEAD
-@cli.command()
-@click.argument('start_date', required=True, type=str)
-@click.argument('finish_date', required=True, type=str)
-@click.argument('optimal_total', required=True, type=int)
-@click.option(
-    '--cpu', default=0, show_default=True,
-    help='The number of CPU cores that Jesse is allowed to use. If set to 0, it will use as many as is available on your machine.')
-@click.option(
-    '--debug/--no-debug', default=False,
-    help='Displays detailed logs about the genetics algorithm. Use it if you are interested int he genetics algorithm.'
-)
-def optimize(start_date: str, finish_date: str, optimal_total: int, cpu: int, debug: bool) -> None:
-    """
-    tunes the hyper-parameters of your strategy
-    """
-=======
->>>>>>> 1dbec2f2
     validate_cwd()
 
     from jesse.modes.backtest_mode import run as run_backtest
@@ -467,14 +296,10 @@
     return JSONResponse({'message': 'Started backtesting...'}, status_code=202)
 
 
-<<<<<<< HEAD
-    optimize_mode(start_date, finish_date, optimal_total, cpu)
-=======
 @fastapi_app.post("/optimization")
 async def optimization(request_json: OptimizationRequestJson, authorization: Optional[str] = Header(None)):
     if not authenticator.is_valid_token(authorization):
         return authenticator.unauthorized_response()
->>>>>>> 1dbec2f2
 
     from jesse.services.multiprocessing import process_manager
 
@@ -510,12 +335,8 @@
 
     process_manager.cancel_process('optimize-' + request_json.id)
 
-<<<<<<< HEAD
-    from jesse.services import project_maker
-=======
     return JSONResponse({'message': f'Optimization process with ID of {request_json.id} was requested for termination'}, status_code=202)
 
->>>>>>> 1dbec2f2
 
 @fastapi_app.get("/download/{mode}/{file_type}/{session_id}")
 def download(mode: str, file_type: str, session_id: str, token: str = Query(...)):
