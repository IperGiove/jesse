import asyncio
import json
import os
import warnings
from typing import Optional
import click
import pkg_resources
from fastapi import BackgroundTasks, Query, Header
from starlette.websockets import WebSocket, WebSocketDisconnect
from fastapi.responses import JSONResponse, FileResponse
from fastapi.staticfiles import StaticFiles
from jesse.services import auth as authenticator
from jesse.services.multiprocessing import process_manager
from jesse.services.redis import async_redis, async_publish, sync_publish
from jesse.services.web import fastapi_app, BacktestRequestJson, ImportCandlesRequestJson, CancelRequestJson, \
    LoginRequestJson, ConfigRequestJson, LoginJesseTradeRequestJson, NewStrategyRequestJson, FeedbackRequestJson, \
    ReportExceptionRequestJson, OptimizationRequestJson, StoreExchangeApiKeyRequestJson, \
    DeleteExchangeApiKeyRequestJson, StoreNotificationApiKeyRequestJson, DeleteNotificationApiKeyRequestJson, \
    ExchangeSupportedSymbolsRequestJson, SaveStrategyRequestJson, GetStrategyRequestJson, DeleteStrategyRequestJson, \
    DeleteCandlesRequestJson
import uvicorn
from asyncio import Queue
import jesse.helpers as jh
import time

# to silent stupid pandas warnings
warnings.simplefilter(action='ignore', category=FutureWarning)

# variable to know if the live trade plugin is installed
HAS_LIVE_TRADE_PLUGIN = True
try:
    import jesse_live
except ModuleNotFoundError:
    HAS_LIVE_TRADE_PLUGIN = False


def validate_cwd() -> None:
    """
    make sure we're in a Jesse project
    """
    if not jh.is_jesse_project():
        print(
            jh.color(
                'Current directory is not a Jesse project. You must run commands from the root of a Jesse project. Read this page for more info: https://docs.jesse.trade/docs/getting-started/#create-a-new-jesse-project',
                'red'
            )
        )
        os._exit(1)


JESSE_DIR = pkg_resources.resource_filename(__name__, '')


# load homepage
@fastapi_app.get("/")
async def index():
    return FileResponse(f"{JESSE_DIR}/static/index.html")


@fastapi_app.post("/terminate-all")
async def terminate_all(authorization: Optional[str] = Header(None)):
    if not authenticator.is_valid_token(authorization):
        return authenticator.unauthorized_response()

    process_manager.flush()
    return JSONResponse({'message': 'terminating all tasks...'})


@fastapi_app.post("/shutdown")
async def shutdown(background_tasks: BackgroundTasks, authorization: Optional[str] = Header(None)):
    if not authenticator.is_valid_token(authorization):
        return authenticator.unauthorized_response()

    background_tasks.add_task(jh.terminate_app)
    return JSONResponse({'message': 'Shutting down...'})


@fastapi_app.post("/auth")
def auth(json_request: LoginRequestJson):
    return authenticator.password_to_token(json_request.password)


@fastapi_app.post("/make-strategy")
def make_strategy(json_request: NewStrategyRequestJson, authorization: Optional[str] = Header(None)) -> JSONResponse:
    if not authenticator.is_valid_token(authorization):
        return authenticator.unauthorized_response()

    from jesse.services import strategy_handler
    return strategy_handler.generate(json_request.name)


@fastapi_app.post("/feedback")
def feedback(json_request: FeedbackRequestJson, authorization: Optional[str] = Header(None)) -> JSONResponse:
    if not authenticator.is_valid_token(authorization):
        return authenticator.unauthorized_response()

    from jesse.services import jesse_trade
    return jesse_trade.feedback(json_request.description, json_request.email)


@fastapi_app.post("/report-exception")
def report_exception(json_request: ReportExceptionRequestJson,
                     authorization: Optional[str] = Header(None)) -> JSONResponse:
    if not authenticator.is_valid_token(authorization):
        return authenticator.unauthorized_response()

    from jesse.services import jesse_trade
    return jesse_trade.report_exception(
        json_request.description,
        json_request.traceback,
        json_request.mode,
        json_request.attach_logs,
        json_request.session_id,
        json_request.email,
        has_live=HAS_LIVE_TRADE_PLUGIN
    )


@fastapi_app.post("/get-config")
def get_config(json_request: ConfigRequestJson, authorization: Optional[str] = Header(None)):
    if not authenticator.is_valid_token(authorization):
        return authenticator.unauthorized_response()

    from jesse.modes.data_provider import get_config as gc

    return JSONResponse({
        'data': gc(json_request.current_config, has_live=HAS_LIVE_TRADE_PLUGIN)
    }, status_code=200)


@fastapi_app.post("/update-config")
def update_config(json_request: ConfigRequestJson, authorization: Optional[str] = Header(None)):
    if not authenticator.is_valid_token(authorization):
        return authenticator.unauthorized_response()

    from jesse.modes.data_provider import update_config as uc

    uc(json_request.current_config)

    return JSONResponse({'message': 'Updated configurations successfully'}, status_code=200)


@fastapi_app.post("/clear-candles-database-cache")
def clear_candles_database_cache(authorization: Optional[str] = Header(None)):
    if not authenticator.is_valid_token(authorization):
        return authenticator.unauthorized_response()

    from jesse.services.cache import cache
    cache.flush()

    return JSONResponse({
        'status': 'success',
        'message': 'Candles database cache cleared successfully',
    }, status_code=200)


@fastapi_app.websocket("/ws")
async def websocket_endpoint(websocket: WebSocket, token: str = Query(...)):
    from jesse.services.env import ENV_VALUES

    if not authenticator.is_valid_token(token):
        return

    await websocket.accept()

    queue = Queue()
    ch, = await async_redis.psubscribe(f"{ENV_VALUES['APP_PORT']}:channel:*")

    async def echo(q):
        try:
            while True:
                msg = await q.get()
                msg = json.loads(msg)
                msg['id'] = process_manager.get_client_id(msg['id'])
                await websocket.send_json(msg)
        except WebSocketDisconnect:
            await async_redis.punsubscribe(f"{ENV_VALUES['APP_PORT']}:channel:*")
            print(jh.color('WebSocket disconnected', 'yellow'))
        except Exception as e:
            print(jh.color(str(e), 'red'))

    async def reader(channel, q):
        async for ch, message in channel.iter():
            await q.put(message)

    asyncio.get_running_loop().create_task(reader(ch, queue))
    asyncio.get_running_loop().create_task(echo(queue))

    try:
        while True:
            await websocket.receive_text()
    except WebSocketDisconnect:
        await async_redis.punsubscribe(f"{ENV_VALUES['APP_PORT']}:channel:*")
        print(jh.color('WebSocket disconnected', 'yellow'))

# create a Click group
@click.group()
@click.version_option(pkg_resources.get_distribution("jesse").version)
def cli() -> None:
    pass


@cli.command()
@click.option(
    '--strict/--no-strict', default=True,
    help='Default is the strict mode which will raise an exception if the values for license is not set.'
)
def install_live(strict: bool) -> None:
    from jesse.services.installer import install
    install(HAS_LIVE_TRADE_PLUGIN, strict)


@cli.command()
def run() -> None:
    validate_cwd()

    # run all the db migrations
    from jesse.services.migrator import run as run_migrations
    import peewee
    try:
        run_migrations()
    except peewee.OperationalError:
        sleep_seconds = 10
        print(f"Database wasn't ready. Sleep for {sleep_seconds} seconds and try again.")
        time.sleep(sleep_seconds)
        run_migrations()

    # read port from .env file, if not found, use default
    from jesse.services.env import ENV_VALUES
    if 'APP_PORT' in ENV_VALUES:
        port = int(ENV_VALUES['APP_PORT'])
    else:
        port = 9000

    if 'APP_HOST' in ENV_VALUES:
        host = ENV_VALUES['APP_HOST']
    else:
        host = "0.0.0.0"

    # run the main application
    process_manager.flush()
    uvicorn.run(fastapi_app, host=host, port=port, log_level="info")


@fastapi_app.post('/general-info')
def general_info(authorization: Optional[str] = Header(None)) -> JSONResponse:
    if not authenticator.is_valid_token(authorization):
        return authenticator.unauthorized_response()

    from jesse.services.general_info import get_general_info

    try:
        data = get_general_info(has_live=HAS_LIVE_TRADE_PLUGIN)
    except Exception as e:
        jh.error(str(e))
        return JSONResponse({
            'error': str(e)
        }, status_code=500)

    return JSONResponse(
        data,
        status_code=200
    )


@fastapi_app.post('/exchange-supported-symbols')
def exchange_supported_symbols(request_json: ExchangeSupportedSymbolsRequestJson, authorization: Optional[str] = Header(None)) -> JSONResponse:
    if not authenticator.is_valid_token(authorization):
        return authenticator.unauthorized_response()

    from jesse.controllers.exchange_info import get_exchange_supported_symbols
    return get_exchange_supported_symbols(request_json.exchange)


@fastapi_app.post('/import-candles')
def import_candles(request_json: ImportCandlesRequestJson, authorization: Optional[str] = Header(None)) -> JSONResponse:
    validate_cwd()

    if not authenticator.is_valid_token(authorization):
        return authenticator.unauthorized_response()

    from jesse.modes import import_candles_mode

    process_manager.add_task(
        import_candles_mode.run, request_json.id, request_json.exchange, request_json.symbol,
        request_json.start_date
    )

    return JSONResponse({'message': 'Started importing candles...'}, status_code=202)


@fastapi_app.post("/cancel-import-candles")
def cancel_import_candles(request_json: CancelRequestJson, authorization: Optional[str] = Header(None)):
    if not authenticator.is_valid_token(authorization):
        return authenticator.unauthorized_response()

    process_manager.cancel_process(request_json.id)

    return JSONResponse({'message': f'Candles process with ID of {request_json.id} was requested for termination'},
                        status_code=202)


@fastapi_app.post("/backtest")
def backtest(request_json: BacktestRequestJson, authorization: Optional[str] = Header(None)):
    if not authenticator.is_valid_token(authorization):
        return authenticator.unauthorized_response()

    validate_cwd()

    from jesse.modes.backtest_mode import run as run_backtest

    process_manager.add_task(
        run_backtest,
        request_json.id,
        request_json.debug_mode,
        request_json.config,
        request_json.exchange,
        request_json.routes,
        request_json.data_routes,
        request_json.start_date,
        request_json.finish_date,
        None,
        request_json.export_chart,
        request_json.export_tradingview,
        request_json.export_csv,
        request_json.export_json,
        request_json.fast_mode,
        request_json.benchmark
    )

    return JSONResponse({'message': 'Started backtesting...'}, status_code=202)


@fastapi_app.post("/optimization")
async def optimization(request_json: OptimizationRequestJson, authorization: Optional[str] = Header(None)):
    if not authenticator.is_valid_token(authorization):
        return authenticator.unauthorized_response()

    validate_cwd()

    from jesse.modes.optimize_mode import run as run_optimization

    process_manager.add_task(
        run_optimization,
        request_json.id,
        request_json.debug_mode,
        request_json.config,
        request_json.exchange,
        request_json.routes,
        request_json.data_routes,
        request_json.start_date,
        request_json.finish_date,
        request_json.optimal_total,
        request_json.export_csv,
        request_json.export_json,
        request_json.fast_mode,
    )

    return JSONResponse({'message': 'Started optimization...'}, status_code=202)


@fastapi_app.post("/cancel-optimization")
def cancel_optimization(request_json: CancelRequestJson, authorization: Optional[str] = Header(None)):
    if not authenticator.is_valid_token(authorization):
        return authenticator.unauthorized_response()

    process_manager.cancel_process(request_json.id)

    return JSONResponse({'message': f'Optimization process with ID of {request_json.id} was requested for termination'},
                        status_code=202)


@fastapi_app.get("/download/{mode}/{file_type}/{session_id}")
def download(mode: str, file_type: str, session_id: str, token: str = Query(...)):
    """
    Log files require session_id because there is one log per each session. Except for the optimize mode
    """
    if not authenticator.is_valid_token(token):
        return authenticator.unauthorized_response()

    from jesse.modes import data_provider

    return data_provider.download_file(mode, file_type, session_id)


@fastapi_app.get("/download/optimize/log")
def download_optimization_log(token: str = Query(...)):
    """
    Optimization logs don't have have session ID
    """
    if not authenticator.is_valid_token(token):
        return authenticator.unauthorized_response()

    from jesse.modes import data_provider

    return data_provider.download_file('optimize', 'log')


@fastapi_app.post("/cancel-backtest")
def cancel_backtest(request_json: CancelRequestJson, authorization: Optional[str] = Header(None)):
    if not authenticator.is_valid_token(authorization):
        return authenticator.unauthorized_response()

    process_manager.cancel_process(request_json.id)

    return JSONResponse({'message': f'Backtest process with ID of {request_json.id} was requested for termination'},
                        status_code=202)


@fastapi_app.on_event("shutdown")
def shutdown_event():
    from jesse.services.db import database
    database.close_connection()


@fastapi_app.post("/active-workers")
def active_workers(authorization: Optional[str] = Header(None)):
    if not authenticator.is_valid_token(authorization):
        return authenticator.unauthorized_response()

    return JSONResponse({
        'data': list(process_manager.active_workers)
    }, status_code=200)


@fastapi_app.get('/exchange-api-keys')
def get_exchange_api_keys(authorization: Optional[str] = Header(None)) -> JSONResponse:
    if not authenticator.is_valid_token(authorization):
        return authenticator.unauthorized_response()

    from jesse.modes.exchange_api_keys import get_exchange_api_keys

    return get_exchange_api_keys()


@fastapi_app.post('/exchange-api-keys/store')
def store_exchange_api_keys(json_request: StoreExchangeApiKeyRequestJson,
                            authorization: Optional[str] = Header(None)) -> JSONResponse:
    if not authenticator.is_valid_token(authorization):
        return authenticator.unauthorized_response()

    from jesse.modes.exchange_api_keys import store_exchange_api_keys

    return store_exchange_api_keys(
        json_request.exchange, json_request.name, json_request.api_key, json_request.api_secret,
        json_request.additional_fields, json_request.general_notifications_id, json_request.error_notifications_id
    )


@fastapi_app.post('/exchange-api-keys/delete')
def delete_exchange_api_keys(json_request: DeleteExchangeApiKeyRequestJson,
                             authorization: Optional[str] = Header(None)) -> JSONResponse:
    if not authenticator.is_valid_token(authorization):
        return authenticator.unauthorized_response()

    from jesse.modes.exchange_api_keys import delete_exchange_api_keys

    return delete_exchange_api_keys(json_request.id)


@fastapi_app.get('/notification-api-keys')
def get_notification_api_keys(authorization: Optional[str] = Header(None)) -> JSONResponse:
    if not authenticator.is_valid_token(authorization):
        return authenticator.unauthorized_response()

    from jesse.modes.notification_api_keys import get_notification_api_keys

    return get_notification_api_keys()


@fastapi_app.post('/notification-api-keys/store')
def store_notification_api_keys(
        json_request: StoreNotificationApiKeyRequestJson,
        authorization: Optional[str] = Header(None)
) -> JSONResponse:
    if not authenticator.is_valid_token(authorization):
        return authenticator.unauthorized_response()

    from jesse.modes.notification_api_keys import store_notification_api_keys

    return store_notification_api_keys(
        json_request.name, json_request.driver, json_request.fields
    )


@fastapi_app.post('/notification-api-keys/delete')
def delete_notification_api_keys(
        json_request: DeleteNotificationApiKeyRequestJson,
        authorization: Optional[str] = Header(None)
) -> JSONResponse:
    if not authenticator.is_valid_token(authorization):
        return authenticator.unauthorized_response()

    from jesse.modes.notification_api_keys import delete_notification_api_keys

    return delete_notification_api_keys(json_request.id)


@fastapi_app.get('/get-strategies')
def get_strategies(authorization: Optional[str] = Header(None)) -> JSONResponse:
    if not authenticator.is_valid_token(authorization):
        return authenticator.unauthorized_response()

    from jesse.services import strategy_handler
    return strategy_handler.get_strategies()


@fastapi_app.post('/get-strategy')
def get_strategy(
        json_request: GetStrategyRequestJson,
        authorization: Optional[str] = Header(None)
) -> JSONResponse:
    if not authenticator.is_valid_token(authorization):
        return authenticator.unauthorized_response()

    from jesse.services import strategy_handler
    return strategy_handler.get_strategy(json_request.name)


@fastapi_app.post('/save-strategy')
def save_strategy(
        json_request: SaveStrategyRequestJson,
        authorization: Optional[str] = Header(None)
) -> JSONResponse:
    if not authenticator.is_valid_token(authorization):
        return authenticator.unauthorized_response()

    from jesse.services import strategy_handler
    return strategy_handler.save_strategy(json_request.name, json_request.content)


@fastapi_app.post('/delete-strategy')
def delete_strategy(
        json_request: DeleteStrategyRequestJson,
        authorization: Optional[str] = Header(None)
) -> JSONResponse:
    if not authenticator.is_valid_token(authorization):
        return authenticator.unauthorized_response()

    from jesse.services import strategy_handler
    return strategy_handler.delete_strategy(json_request.name)


# # # # # # # # # # # # # # # # # # # # # # # # # # # #
# Live Plugin Endpoints
# # # # # # # # # # # # # # # # # # # # # # # # # # # #
if HAS_LIVE_TRADE_PLUGIN:
    from jesse.services.web import fastapi_app, LiveRequestJson, LiveCancelRequestJson, GetCandlesRequestJson, \
        GetLogsRequestJson, GetOrdersRequestJson
    from jesse.services import auth as authenticator

    @fastapi_app.post("/live")
    def live(request_json: LiveRequestJson, authorization: Optional[str] = Header(None)) -> JSONResponse:
        if not authenticator.is_valid_token(authorization):
            return authenticator.unauthorized_response()

        validate_cwd()

        trading_mode = 'livetrade' if request_json.paper_mode is False else 'papertrade'

        # execute live session
        from jesse_live import live_mode
        process_manager.add_task(
            live_mode.run,
            request_json.id,
            request_json.debug_mode,
            request_json.exchange,
            request_json.exchange_api_key_id,
            request_json.notification_api_key_id,
            request_json.config,
            request_json.routes,
            request_json.data_routes,
            trading_mode,
        )

        mode = 'live' if request_json.paper_mode is False else 'paper'
        return JSONResponse({'message': f"Started {mode} trading..."}, status_code=202)

    @fastapi_app.post("/cancel-live")
    def cancel_live(request_json: LiveCancelRequestJson, authorization: Optional[str] = Header(None)):
        if not authenticator.is_valid_token(authorization):
            return authenticator.unauthorized_response()

        process_manager.cancel_process(request_json.id)

        return JSONResponse({'message': f'Live process with ID of {request_json.id} terminated.'}, status_code=200)

    @fastapi_app.post('/get-candles')
    def get_candles(json_request: GetCandlesRequestJson, authorization: Optional[str] = Header(None)) -> JSONResponse:
        if not authenticator.is_valid_token(authorization):
            return authenticator.unauthorized_response()

        from jesse import validate_cwd

        validate_cwd()

        from jesse.modes.data_provider import get_candles as gc

        arr = gc(json_request.exchange, json_request.symbol, json_request.timeframe)

        return JSONResponse({
            'id': json_request.id,
            'data': arr
        }, status_code=200)

    @fastapi_app.post('/get-logs')
    def get_logs(json_request: GetLogsRequestJson, authorization: Optional[str] = Header(None)) -> JSONResponse:
        if not authenticator.is_valid_token(authorization):
            return authenticator.unauthorized_response()

        from jesse_live.services.data_provider import get_logs as gl

        arr = gl(json_request.id, json_request.type, json_request.start_time)

        return JSONResponse({
            'id': json_request.id,
            'data': arr
        }, status_code=200)

    @fastapi_app.post('/get-orders')
    def get_orders(json_request: GetOrdersRequestJson, authorization: Optional[str] = Header(None)) -> JSONResponse:
        if not authenticator.is_valid_token(authorization):
            return authenticator.unauthorized_response()

        from jesse_live.services.data_provider import get_orders as go

        arr = go(json_request.session_id)

        return JSONResponse({
            'id': json_request.id,
            'data': arr
        }, status_code=200)

@fastapi_app.post("/existing-candles")
def get_existing_candles(authorization: Optional[str] = Header(None)) -> JSONResponse:
    if not authenticator.is_valid_token(authorization):
        return authenticator.unauthorized_response()

    from jesse.services.candle import get_existing_candles
    
    try:
        data = get_existing_candles()
        return JSONResponse({'data': data}, status_code=200)
    except Exception as e:
        return JSONResponse({'error': str(e)}, status_code=500)

@fastapi_app.post("/delete-candles")
def delete_candles(json_request: DeleteCandlesRequestJson, authorization: Optional[str] = Header(None)) -> JSONResponse:
    if not authenticator.is_valid_token(authorization):
        return authenticator.unauthorized_response()

    from jesse.services.candle import delete_candles
    
    try:
        delete_candles(json_request.exchange, json_request.symbol)
        return JSONResponse({'message': 'Candles deleted successfully'}, status_code=200)
    except Exception as e:
        return JSONResponse({'error': str(e)}, status_code=500)


@fastapi_app.get("/logs/backtest/{session_id}")
def get_logs(session_id: str, token: str = Query(...)):
    """
    Get logs as text for a specific session. Similar to download but returns text content instead of file.
    """
    if not authenticator.is_valid_token(token):
        return authenticator.unauthorized_response()

    try:
<<<<<<< HEAD
        path = f'storage/logs/backtest-mode/{session_id}.txt'

        if not os.path.exists(path):
            return JSONResponse({'error': 'Log file not found'}, status_code=404)

        with open(path, 'r') as f:
            content = f.read()

=======
        from jesse.modes.data_provider import get_backtest_logs
        content = get_backtest_logs(session_id)

        if content is None:
            return JSONResponse({'error': 'Log file not found'}, status_code=404)

>>>>>>> 096dd579
        return JSONResponse({'content': content}, status_code=200)
    except Exception as e:
        return JSONResponse({'error': str(e)}, status_code=500)


# Mount static files.Must be loaded at the end to prevent overlapping with API endpoints
fastapi_app.mount("/", StaticFiles(directory=f"{JESSE_DIR}/static"), name="static")<|MERGE_RESOLUTION|>--- conflicted
+++ resolved
@@ -667,23 +667,12 @@
         return authenticator.unauthorized_response()
 
     try:
-<<<<<<< HEAD
-        path = f'storage/logs/backtest-mode/{session_id}.txt'
-
-        if not os.path.exists(path):
-            return JSONResponse({'error': 'Log file not found'}, status_code=404)
-
-        with open(path, 'r') as f:
-            content = f.read()
-
-=======
         from jesse.modes.data_provider import get_backtest_logs
         content = get_backtest_logs(session_id)
 
         if content is None:
             return JSONResponse({'error': 'Log file not found'}, status_code=404)
 
->>>>>>> 096dd579
         return JSONResponse({'content': content}, status_code=200)
     except Exception as e:
         return JSONResponse({'error': str(e)}, status_code=500)
