--- conflicted
+++ resolved
@@ -1104,9 +1104,6 @@
     We calculate percentage difference between the two prices rounded to 4 decimal places, 
     so low-priced orders can be properly compared within 0.01% range.
     """
-<<<<<<< HEAD
-    return round(abs(1 - (order_price / price_to_compare)), 4) <= percentage_threshold
-=======
     return round(abs(1 - (order_price / price_to_compare)), 4) <= percentage_threshold
 
 
@@ -1114,5 +1111,4 @@
     """Compress data using gzip."""
     json_data = json.dumps(data).encode('utf-8')
     # Compress the JSON string
-    return gzip.compress(json_data)
->>>>>>> 2ce811b9
+    return gzip.compress(json_data)