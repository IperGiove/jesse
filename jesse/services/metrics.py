from typing import List, Any, Union

import crypto_empyrical
import numpy as np
import pandas as pd

import jesse.helpers as jh
from jesse.store import store


def candles_info(candles_array: np.ndarray) -> dict:
    period = jh.date_diff_in_days(
        jh.timestamp_to_arrow(candles_array[0][0]),
        jh.timestamp_to_arrow(candles_array[-1][0])) + 1

    if period > 365:
        duration = f'{period} days ({round(period / 365, 2)} years)'
    elif period > 30:
        duration = f'{period} days ({round(period / 30, 2)} months)'
    else:
        duration = f'{period} days'

    return {
        'duration': duration,
        'starting_time': candles_array[0][0],
        'finishing_time': (candles_array[-1][0] + 60_000),
    }


<<<<<<< HEAD
def routes(routes_arr: list) -> dict:
    array = []

    for r in routes_arr:
        array.append({
            'exchange': r.exchange,
            'symbol': r.symbol,
            'timeframe': r.timeframe,
            'strategy_name': r.strategy_name,
            'dna': r.dna
        })
=======
def routes(routes: List[Any]) -> List[Union[List[str], List[Any]]]:
    array = [['exchange', 'symbol', 'timeframe', 'strategy', 'DNA']]

    for r in routes:
        array.append([
            r.exchange,
            r.symbol,
            r.timeframe,
            r.strategy_name,
            r.dna
        ])
>>>>>>> f89b34d7

    return array


def trades(trades_list: list, daily_balance: list) -> dict:
    starting_balance = 0
    current_balance = 0

    for e in store.exchanges.storage:
        starting_balance += store.exchanges.storage[e].starting_assets[jh.app_currency()]
        current_balance += store.exchanges.storage[e].assets[jh.app_currency()]

<<<<<<< HEAD
    if len(trades_list) == 0:
        return {}
=======
    if not trades_list:
        return None
>>>>>>> f89b34d7

    df = pd.DataFrame.from_records([t.to_dict() for t in trades_list])

    total_completed = len(df)
    winning_trades = df.loc[df['PNL'] > 0]
    total_winning_trades = len(winning_trades)
    losing_trades = df.loc[df['PNL'] < 0]
    total_losing_trades = len(losing_trades)

    arr = df['PNL'].to_numpy()
    pos = np.clip(arr, 0, 1).astype(bool).cumsum()
    neg = np.clip(arr, -1, 0).astype(bool).cumsum()
    current_streak = np.where(arr >= 0, pos - np.maximum.accumulate(np.where(arr <= 0, pos, 0)),
                              -neg + np.maximum.accumulate(np.where(arr >= 0, neg, 0)))

    s_min = current_streak.min()
    losing_streak = 0 if s_min > 0 else abs(s_min)

    s_max = current_streak.max()
    winning_streak = max(s_max, 0)

    largest_losing_trade = 0 if total_losing_trades == 0 else losing_trades['PNL'].min()
    largest_winning_trade = 0 if total_winning_trades == 0 else winning_trades['PNL'].max()

    win_rate = len(winning_trades) / (len(losing_trades) + len(winning_trades))
    max_R = df['R'].max()
    min_R = df['R'].min()
    mean_R = df['R'].mean()
    longs_count = len(df.loc[df['type'] == 'long'])
    shorts_count = len(df.loc[df['type'] == 'short'])
    longs_percentage = longs_count / (longs_count + shorts_count) * 100
    shorts_percentage = 100 - longs_percentage
    fee = df['fee'].sum()
    net_profit = df['PNL'].sum()
    net_profit_percentage = (net_profit / starting_balance) * 100
    average_win = winning_trades['PNL'].mean()
    average_loss = abs(losing_trades['PNL'].mean())
    ratio_avg_win_loss = average_win / average_loss
    expectancy = (0 if np.isnan(average_win) else average_win) * win_rate - (
        0 if np.isnan(average_loss) else average_loss) * (1 - win_rate)
    expectancy = expectancy
    expectancy_percentage = (expectancy / starting_balance) * 100
    expected_net_profit_every_100_trades = expectancy_percentage * 100
    average_holding_period = df['holding_period'].mean()
    average_winning_holding_period = winning_trades['holding_period'].mean()
    average_losing_holding_period = losing_trades['holding_period'].mean()
    gross_profit = winning_trades['PNL'].sum()
    gross_loss = losing_trades['PNL'].sum()

    daily_returns = pd.Series(daily_balance).pct_change(1).values
    max_drawdown = crypto_empyrical.max_drawdown(daily_returns) * 100
    annual_return = crypto_empyrical.annual_return(daily_returns) * 100
    sharpe_ratio = crypto_empyrical.sharpe_ratio(daily_returns)
    calmar_ratio = crypto_empyrical.calmar_ratio(daily_returns)
    sortino_ratio = crypto_empyrical.sortino_ratio(daily_returns)
    omega_ratio = crypto_empyrical.omega_ratio(daily_returns)
    total_open_trades = store.app.total_open_trades
    open_pl = store.app.total_open_pl

    return {
        'total': np.nan if np.isnan(total_completed) else total_completed,
        'total_winning_trades': np.nan if np.isnan(total_winning_trades) else total_winning_trades,
        'total_losing_trades': np.nan if np.isnan(total_losing_trades) else total_losing_trades,
        'starting_balance': np.nan if np.isnan(starting_balance) else starting_balance,
        'finishing_balance': np.nan if np.isnan(current_balance) else current_balance,
        'win_rate': np.nan if np.isnan(win_rate) else win_rate,
        'max_R': np.nan if np.isnan(max_R) else max_R,
        'min_R': np.nan if np.isnan(min_R) else min_R,
        'mean_R': np.nan if np.isnan(mean_R) else mean_R,
        'ratio_avg_win_loss': np.nan if np.isnan(ratio_avg_win_loss) else ratio_avg_win_loss,
        'longs_count': np.nan if np.isnan(longs_count) else longs_count,
        'longs_percentage': np.nan if np.isnan(longs_percentage) else longs_percentage,
        'shorts_percentage': np.nan if np.isnan(shorts_percentage) else shorts_percentage,
        'shorts_count': np.nan if np.isnan(shorts_count) else shorts_count,
        'fee': np.nan if np.isnan(fee) else fee,
        'net_profit': np.nan if np.isnan(net_profit) else net_profit,
        'net_profit_percentage': np.nan if np.isnan(net_profit_percentage) else net_profit_percentage,
        'average_win': np.nan if np.isnan(average_win) else average_win,
        'average_loss': np.nan if np.isnan(average_loss) else average_loss,
        'expectancy': np.nan if np.isnan(expectancy) else expectancy,
        'expectancy_percentage': np.nan if np.isnan(expectancy_percentage) else expectancy_percentage,
        'expected_net_profit_every_100_trades': np.nan if np.isnan(
            expected_net_profit_every_100_trades) else expected_net_profit_every_100_trades,
        'average_holding_period': average_holding_period,
        'average_winning_holding_period': average_winning_holding_period,
        'average_losing_holding_period': average_losing_holding_period,
        'gross_profit': gross_profit,
        'gross_loss': gross_loss,
        'max_drawdown': max_drawdown,
        'annual_return': annual_return,
        'sharpe_ratio': sharpe_ratio,
        'calmar_ratio': calmar_ratio,
        'sortino_ratio': sortino_ratio,
        'omega_ratio': omega_ratio,
        'total_open_trades': total_open_trades,
        'open_pl': open_pl,
        'winning_streak': winning_streak,
        'losing_streak': losing_streak,
        'largest_losing_trade': largest_losing_trade,
        'largest_winning_trade': largest_winning_trade,
        'current_streak': current_streak[-1],
    }<|MERGE_RESOLUTION|>--- conflicted
+++ resolved
@@ -27,7 +27,6 @@
     }
 
 
-<<<<<<< HEAD
 def routes(routes_arr: list) -> dict:
     array = []
 
@@ -39,19 +38,6 @@
             'strategy_name': r.strategy_name,
             'dna': r.dna
         })
-=======
-def routes(routes: List[Any]) -> List[Union[List[str], List[Any]]]:
-    array = [['exchange', 'symbol', 'timeframe', 'strategy', 'DNA']]
-
-    for r in routes:
-        array.append([
-            r.exchange,
-            r.symbol,
-            r.timeframe,
-            r.strategy_name,
-            r.dna
-        ])
->>>>>>> f89b34d7
 
     return array
 
@@ -64,13 +50,8 @@
         starting_balance += store.exchanges.storage[e].starting_assets[jh.app_currency()]
         current_balance += store.exchanges.storage[e].assets[jh.app_currency()]
 
-<<<<<<< HEAD
     if len(trades_list) == 0:
         return {}
-=======
-    if not trades_list:
-        return None
->>>>>>> f89b34d7
 
     df = pd.DataFrame.from_records([t.to_dict() for t in trades_list])
 
