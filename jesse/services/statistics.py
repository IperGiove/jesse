--- conflicted
+++ resolved
@@ -50,10 +50,6 @@
         starting_balance += store.exchanges.storage[e].starting_assets[jh.app_currency()]
         current_balance += store.exchanges.storage[e].assets[jh.app_currency()]
 
-<<<<<<< HEAD
-
-=======
->>>>>>> 22732f1d
     if len(trades_list) == 0:
         return None
 
@@ -70,17 +66,10 @@
     neg = np.clip(arr, -1, 0).astype(bool).cumsum()
     current_streak = np.where(arr >= 0, pos - np.maximum.accumulate(np.where(arr <= 0, pos, 0)),
                               -neg + np.maximum.accumulate(np.where(arr >= 0, neg, 0)))
-<<<<<<< HEAD
-    
-    s_min = current_streak.min()
-    losing_streak = 0 if s_min > 0 else abs(s_min)
-    
-=======
 
     s_min = current_streak.min()
     losing_streak = 0 if s_min > 0 else abs(s_min)
 
->>>>>>> 22732f1d
     s_max = current_streak.max()
     winning_streak = 0 if s_max < 0 else s_max
 
