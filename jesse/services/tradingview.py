--- conflicted
+++ resolved
@@ -23,11 +23,7 @@
             else:
                 tv_text += f'strategy.order("{i}", {1 if t.type == "long" else 0}, {abs(o.qty)}, {o.price}, when = {when})\n'
 
-<<<<<<< HEAD
     path = f'storage/trading-view-pine-editor/{jh.get_session_id()}.txt'.replace(":", "-")
-=======
-    path = f'storage/trading-view-pine-editor/{study_name}.txt'
->>>>>>> f89b34d7
     os.makedirs('./storage/trading-view-pine-editor', exist_ok=True)
     with open(path, 'w+') as outfile:
         outfile.write(tv_text)