from setuptools import setup, find_packages

# also change in version.py
<<<<<<< HEAD
VERSION = '0.39.4'
=======
VERSION = '0.39.5'
>>>>>>> a7136e07
DESCRIPTION = "A trading framework for cryptocurrencies"
with open("requirements.txt", "r", encoding="utf-8") as f:
    REQUIRED_PACKAGES = f.read().splitlines()

with open("README.md", "r", encoding="utf-8") as f:
    LONG_DESCRIPTION = f.read()

setup(
    name='jesse',
    version=VERSION,
    author="Saleh Mir",
    author_email="saleh@jesse.trade",
    packages=find_packages(),
    description=DESCRIPTION,
    long_description=LONG_DESCRIPTION,
    long_description_content_type="text/markdown",
    url="https://jesse.trade",
    project_urls={
        'Documentation': 'https://docs.jesse.trade',
        'Say Thanks!': 'https://jesse.trade/discord',
        'Source': 'https://github.com/jesse-ai/jesse',
        'Tracker': 'https://github.com/jesse-ai/jesse/issues',
    },
    install_requires=REQUIRED_PACKAGES,
    entry_points='''
        [console_scripts]
        jesse=jesse.__init__:cli
    ''',
    classifiers=[
        "Programming Language :: Python :: 3",
        "License :: OSI Approved :: MIT License",
        "Operating System :: OS Independent",
    ],
    python_requires='>=3.8',
    include_package_data=True,
)<|MERGE_RESOLUTION|>--- conflicted
+++ resolved
@@ -1,11 +1,7 @@
 from setuptools import setup, find_packages
 
 # also change in version.py
-<<<<<<< HEAD
-VERSION = '0.39.4'
-=======
 VERSION = '0.39.5'
->>>>>>> a7136e07
 DESCRIPTION = "A trading framework for cryptocurrencies"
 with open("requirements.txt", "r", encoding="utf-8") as f:
     REQUIRED_PACKAGES = f.read().splitlines()
